--- conflicted
+++ resolved
@@ -2,10 +2,7 @@
   "extends": "./tsconfig.esm.json",
   "include": ["**/*.ts", "**/*.d.ts"],
   "compilerOptions": {
-<<<<<<< HEAD
-    "outDir": "dist/esm"
-=======
+    "outDir": "dist/esm",
     "types": ["vitest/globals"]
->>>>>>> 8403a4f9
   }
 }