--- conflicted
+++ resolved
@@ -42,34 +42,23 @@
     "prebuild": "trash dist",
     "build": "tsc -p tsconfig.esm.json && tsc -p tsconfig.cjs.json",
     "postbuild": "cpy package.cjs.json ./dist/cjs && cpy package.esm.json ./dist/esm",
-<<<<<<< HEAD
-    "test": "jest",
-    "test:watch": "jest --watch",
-    "report:size": "node ./scripts/dist-size.mjs"
-=======
     "test": "vitest run",
     "test:watch": "vitest",
-    "coverage": "vitest run --coverage"
->>>>>>> 8403a4f9
+    "coverage": "vitest run --coverage",
+    "report:size": "node ./scripts/dist-size.mjs"
   },
   "devDependencies": {
     "@babel/preset-typescript": "7.18.6",
     "@vitest/coverage-c8": "0.23.4",
     "cpy-cli": "4.2.0",
-<<<<<<< HEAD
     "gzip-size": "7.0.0",
     "jest": "28.1.3",
-=======
->>>>>>> 8403a4f9
     "prettier": "2.7.1",
     "trash-cli": "5.0.0",
     "ts-node": "10.9.1",
     "tslib": "2.4.0",
     "typescript": "4.8.3",
-<<<<<<< HEAD
-    "uglify-js": "3.17.1"
-=======
+    "uglify-js": "3.17.1",
     "vitest": "0.23.4"
->>>>>>> 8403a4f9
   }
 }