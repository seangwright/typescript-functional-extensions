# Typescript Functional Extensions

[![NPM](https://nodei.co/npm/typescript-functional-extensions.png)](https://nodei.co/npm/typescript-functional-extensions/)

A TypeScript implementation of the C# library [CSharpFunctionalExtensions](https://github.com/vkhorikov/CSharpFunctionalExtensions), including synchronous and asynchronous `Maybe` and `Result` monads.

## Further Reading

- [Functional Extensions for C#](https://github.com/vkhorikov/CSharpFunctionalExtensions)
- [Functors, Applicatives, And Monads In Pictures](https://adit.io/posts/2013-04-17-functors,_applicatives,_and_monads_in_pictures.html)
- [Modeling Missing Data - The Maybe Monad](https://dev.to/seangwright/kentico-xperience-design-patterns-modeling-missing-data-the-maybe-monad-2c7i)
- [Railway Oriented Programming](https://fsharpforfunandprofit.com/rop/)

## How to Use

<<<<<<< HEAD
### npm

=======
>>>>>>> 8403a4f9
```bash
npm i typescript-functional-extensions
```

<<<<<<< HEAD
### Unpkg

> Supported since v1.4.0+

#### Full distributed source

<https://unpkg.com/browse/typescript-functional-extensions@1.4.0/>

#### ES Modules

<https://unpkg.com/typescript-functional-extensions@version/dist/esm/file>

Example:

<https://unpkg.com/typescript-functional-extensions@1.4.0/dist/esm/maybe.js>

```javascript
const { Maybe } = await import(
  'https://unpkg.com/typescript-functional-extensions@1.4.0/dist/esm/maybe.js'
);

const maybe = Maybe.some('test');
```

### Module Sizes

The distributed library is currently not minified. Below are the module sizes when minified (using UglifyJs) and GZipped:

api.js: 0.17 kb
index.js: 0.09 kb
maybe.js: 0.81 kb
maybe.utilities.js: 0.26 kb
maybeAsync.js: 0.67 kb
result.js: 1.27 kb
resultAsync.js: 0.77 kb
unit.js: 0.14 kb
utilities.js: 0.27 kb

Total: 4.45 kb

=======
>>>>>>> 8403a4f9
### Core Monads

```typescript
import {
  Maybe,
  MaybeAsync,
  Result,
  ResultAsync,
} from 'typescript-functional-extensions';
```

### Utilities

```typescript
import {
  never,
  isDefined,
  isSome,
  isNone,
  isFunction,
  isPromise,
  noop,
} from 'typescript-functional-extensions';
```

```typescript
import {
  zeroAsNone,
  emptyStringAsNone,
  emptyOrWhiteSpaceStringAsNone,
} from 'typescript-functional-extensions';
```

## Monads

Below are the monads included in this package and examples of their use.

More examples of all monads and their methods can be found in the library unit tests or in the dedicated documentation files for each type.

### Maybe

`Maybe` represents a value that might or might not exist. You can use it to declaratively describe a process (series of steps) without having to check if there is a value present.

```typescript
type Employee = {
  email: string;
  firstName: string;
  lastName: string;
  manager: Employee | undefined;
};

function yourBusinessProcess(): Employee[] {
  // ...
}

const employees = yourBusinessProcess();

Maybe.tryFirst(employees)
  .tap(({ firstName, lastName, email }) =>
    console.log(`Found Employee: ${firstName} ${lastName}, ${email}`))
  .bind(employee =>
    Maybe.from(employee.manager)
      .or({
        email: 'supervisor@business.com',
        firstName: 'Company',
        lastName: 'Supervisor',
        manager: undefined
      })
      .map(manager => ({ manager, employee }))
  )
  .match({
    some(attendees => scheduleMeeting(attendees.manager, attendees.employee)),
    none(() => console.log(`The business process did not return any employees`))
  });
```

1. `tryFirst` finds the first employee in the array and wraps it in a `Maybe`. If the array is empty, a `Maybe` with no value is returned.
1. `tap`'s callback is only called if an employee was found and logs out that employee's information.
1. `bind`'s callback is only called if an employee was found and converts the `Maybe` wrapping it into to another `Maybe`.
1. `from` wraps the employee's manager in a `Maybe`. If the employee has no manager, a `Maybe` with no value is returned.
1. `or` supplies a fallback in the case that the employee has no manager so that as long as an employee was originally found, all the following operations will execute.
1. `map` converts the manager to a new object which contains both the manager and employee.
1. `match` executes its `some` function if an employee was originally found and that employee has a manager. Since we supplied a fallback manager with `or`, the `some` function of `match` will execute if we found an employee. The `none` function of `match` executes if we didn't find any employees.

See more examples of `Maybe` [in the docs](./docs/maybe.md) or [in the tests](./test/maybe).

### MaybeAsync

`MaybeAsync` represents a future value (`Promise`) that might or might not exist.

`MaybeAsync` works just like `Maybe`, but since it is asynchronous, its methods accept a `Promise<T>` in most cases and all of its value accessing methods/getters return a `Promise<T>`.

See more examples of `MaybeAsync` [in the docs](./docs/maybeAsync.md) or [in the tests](./test/maybeAsync).

### Result

`Result` represents a successful or failed operation. You can use it to declaratively define a process without needing to check if previous steps succeeded or failed. It can replace processes that use throwing errors and `try`/`catch` to control the flow of the application, or processes where errors and data are returned from every function.

```typescript
type Employee = {
  id: number;
  email: string;
  firstName: string;
  lastName: string;
  managerId: number | undefined;
};

function getEmployee(employeeId): Employee | undefined {
  const employee = getEmployee(employeeId);

  if (!employee) {
    throw Error(`Could not find employee ${employeeId}!`);
  }

  return employee;
}

Result.try(
  () => getEmployee(42),
  (error) => `Retrieving the employee failed: ${error}`
)
  .ensure(
    (employee) => employee.email.endsWith('@business.com'),
    ({ firstName, lastName }) =>
      `Employee ${firstName} ${lastName} is a contractor and not a full employee`
  )
  .bind(({ firstName, lastName, managerId }) =>
    Maybe.from(managerId).toResult(
      `Employee ${firstName} ${lastName} does not have a manager`
    )
  )
  .map((managerId) => ({
    managerId,
    employeeFullName: `${firstName} ${lastName}`,
  }))
  .bind(({ managerId, employeeFullName }) =>
    Result.try(
      () => getEmployee(managerId),
      (error) => `Retrieving the manager failed: ${error}`
    ).map((manager) => ({ manager, employeeFullName }))
  )
  .match({
    success: ({ manager: { email }, employeeFullName }) =>
      sendReminder(email, `Remember to say hello to ${employeeFullName}`),
    failure: (error) => sendSupervisorAlert(error),
  });
```

1. `try` executes the function to retrieve the employee, converting any thrown errors into a failed `Result` with the error message defined by the second parameter. If the employee is found, it returns a successful `Result`.
1. `ensure`'s callback is only called if an employee was successfully found. It checks if the employee works for the company by looking at their email address. If the address doesn't end in `@business.com`, a failed `Result` is returned with the error message defined in the second parameter. If the check passes, the original successful `Result` is returned.
1. `bind`'s callback is only called if the employee was found and works for the company. It converts the employee `Result` into another `Result`.
1. `toResult` converts a missing `managerId` into a failed `Result`. If there is a `managerId` value, it's converted into a successful `Result`.
1. `map`'s callback is only called if the `managerId` exists and converts the `managerId` into a new object to capture both the id and the employee's full name.
1. `bind`'s callback is only called if the original employee was found and that employee had a `managerId`. It converts the id and employee name into a new `Result`.
1. `try` now attempts to get the employee's manager and works the same as the first `try`.
1. `map`'s callback is only called if the original employee was found, has a `managerId` and that manager was also found. It converts the manager returned by `try` to a new object capturing both the manager and employee's name.
1. `match`'s `success` callback is only called if all the required information was retrieved and sends a reminder to the employee's manager. The `failure` callback is called if any of the required data could not be retrieved and sends an alert to the business supervisor with the error message.

See more examples of `Result` [in the docs](./docs/result.md) or [in the tests](./test/result).

### ResultAsync

`ResultAsync` represents a future result of an operation that either succeeds or fails.

`ResultAsync` works just like `Result`, but since it is asynchronous, its methods accept a `Promise<T>` in most cases and all of its value accessing methods/getters return a `Promise<T>`.

```typescript
function getLatestInventory(): Promise<{ apples: number }> {
  return Promise.reject('connection failure');
}

const resultAsync = ResultAsync.from(async () => {
  try {
    const value = await getLatestInventory();
    return Result.success(value);
  } catch (error: unknown) {
    return Result.failure(`Could not retrieve inventory: ${error}`);
  }
});

const result = await resultAsync.toPromise();

console.log(result.getErrorOrThrow()); // 'Could not retrieve inventory: connection failure'
```

<<<<<<< HEAD
See more examples of `ResultAsync` [in the docs](./docs/resultAsync.md) or [in the tests](./test/resultAsync).
=======
See more examples of Maybe [in the docs](./docs/resultAsync.md) or [in the tests](./test/resultAsync).

## Contributing

To build this project, you must have v16.17.0 or higher
of the [Node.js](https://nodejs.org/dist/v16.17.0/node-v16.17.0-x64.msi) installed.

If you've found a bug or have a feature request, please [open an issue](https://github.com/seangwright/typescript-functional-extensions/issues/new) on GitHub.

If you'd like to make a contribution, you can create a [Pull Request](https://github.com/seangwright/typescript-functional-extensions/compare) on GitHub.
>>>>>>> 8403a4f9
<|MERGE_RESOLUTION|>--- conflicted
+++ resolved
@@ -13,16 +13,12 @@
 
 ## How to Use
 
-<<<<<<< HEAD
 ### npm
 
-=======
->>>>>>> 8403a4f9
 ```bash
 npm i typescript-functional-extensions
 ```
 
-<<<<<<< HEAD
 ### Unpkg
 
 > Supported since v1.4.0+
@@ -63,8 +59,6 @@
 
 Total: 4.45 kb
 
-=======
->>>>>>> 8403a4f9
 ### Core Monads
 
 ```typescript
@@ -250,10 +244,7 @@
 console.log(result.getErrorOrThrow()); // 'Could not retrieve inventory: connection failure'
 ```
 
-<<<<<<< HEAD
 See more examples of `ResultAsync` [in the docs](./docs/resultAsync.md) or [in the tests](./test/resultAsync).
-=======
-See more examples of Maybe [in the docs](./docs/resultAsync.md) or [in the tests](./test/resultAsync).
 
 ## Contributing
 
@@ -262,5 +253,4 @@
 
 If you've found a bug or have a feature request, please [open an issue](https://github.com/seangwright/typescript-functional-extensions/issues/new) on GitHub.
 
-If you'd like to make a contribution, you can create a [Pull Request](https://github.com/seangwright/typescript-functional-extensions/compare) on GitHub.
->>>>>>> 8403a4f9
+If you'd like to make a contribution, you can create a [Pull Request](https://github.com/seangwright/typescript-functional-extensions/compare) on GitHub.